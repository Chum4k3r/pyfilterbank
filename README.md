# PyFilterbank 
## Filter Banks and Acoustics Tools Package for Python
This package provides filter banks, and other useful tools for the daily work of the acoustician.

The main features are:

* Fractional octave filter bank (applies to IEC-61260:1995)

* Gammatone filter bank (Hohmann 2002)

* Spectral weighting filters (IEC 61672:2003)
  + A-Weighting
  + B- and C-weighting

* Mel-Frequency filterbank (Triangular Filterbank)
  + as Transformation matrix
  + planned: with STFT

* Second order section / biquad filters and filter design
  + Butterworth SOS
  + RBJ audio EQ filter design module

<<<<<<< HEAD

=======
* Gammatone filter bank
>>>>>>> f15c9304


## Documentation
The [Documentation](http://siggigue.github.io/pyfilterbank) is placed on github pages and can be found [here](http://siggigue.github.io/pyfilterbank).


## Status
This Project is in development status, be aware of that. If you find some bugs or if you want to help, just go for it and join!

## License
The 4 clause BSD License applies.
<|MERGE_RESOLUTION|>--- conflicted
+++ resolved
@@ -12,19 +12,12 @@
   + A-Weighting
   + B- and C-weighting
 
-* Mel-Frequency filterbank (Triangular Filterbank)
-  + as Transformation matrix
-  + planned: with STFT
+* Mel-Frequency filter matrix (Triangular Filterbank)
+  + as Transformation matrix for FFT spectra
 
 * Second order section / biquad filters and filter design
   + Butterworth SOS
   + RBJ audio EQ filter design module
-
-<<<<<<< HEAD
-
-=======
-* Gammatone filter bank
->>>>>>> f15c9304
 
 
 ## Documentation
