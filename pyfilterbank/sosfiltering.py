# -*- coding: utf-8 -*-
"""This module contains second order section filtering routines
implemented in c, cffi and numpy.

A bilinear transform converting sos analog weights to
sos digital weights is provided by :func:`bilinear_sos`.

There are different implementations of sos filtering routines:
    - A scipy.lfilter()-based :func:`sosfilter_py`
    - cffi implementations with float- and double-precision
      and a mimo-implementation:
          * :func:`sosfilter_c` (float)
          * :func:`sosfilter_double_c` (double)
          * :func:`sosfilter_double_mimo_c`
            (multi channel input and 3-dim output).

    - prototypes for the c-implementations
      (slowest, only for debugging)

The c-implementations are for real valued signals only.

With the function :func:`freqz` you can check the
frequency response of your second order section filters.

For the :mod:`cffi` you need :mod:`pycparser` being installed.

Compiling the c source
----------------------
Firstly i implemented a prototype-function in python
for easy debugging "sosfilter_cprototype_py()".
After that i translated this prototype into a c-function. By
compiling a shared library from it with the listed
steps below, one can use the python cffi to access this
shared library in python. ::
    $ gcc -c -std=c99 -O3 sosfilter.c
    $ gcc -shared -o sosfilter.so sosfilter.o
    $ or the last line for windows users:
    $ gcc -shared -o sosfilter.dll sosfilter.o

Functions
---------
"""
import os
from sys import platform
from platform import architecture

import numpy as np
from cffi import FFI
from scipy.signal import lfilter


ffi = FFI()
ffi.cdef("""
void sosfilter(float*, int, float*, int, float*);
void sosfilter_double(double*, int, double*, int, double*);
void sosfilter_double_mimo(double*, int, int, double*, int, int, double*);
""")

if platform == 'win32' and architecture()[0] == '64bit':
    _dl = 'sosfilt64.dll'
elif platform == 'win32' and architecture()[0] == '32bit':
    _dl = 'sosfilt32.dll'
else:
    _dl = 'sosfilt.so'


if __name__ != '__main__':
    _mylibpath = os.path.join('.', os.path.dirname(__file__))
else:
    _mylibpath = os.curdir

_mylibpath = os.path.join(_mylibpath, _dl)

_c = ffi.dlopen(_mylibpath)


def sosfilter_c(signal, sos, states=None):
    """Second order section filter function using cffi

    signal_out, states = sosfilter_c(signal_in, sos, states=None)

    Parameters
    ----------
    signal : ndarray
        Input array of shape (N x 0).
    sos : ndarray
        Second order section coefficients array of shape (K*6 x 0).
        One biquad -> 6 coefficients:
        :code:`[b00, b01, b02, a00, a01, a02, ..., bK1, ..., aK2]`
    states : ndarray
        Array with filter states. Initial value can be None.

    Returns
    -------
    signal : ndarray
        Filtered signal of shape (N x 0).
    states : ndarray
        Array with filter states.

    """

    signal_c = ffi.new(
        'char[]', np.array(signal, dtype=np.float32).flatten().tostring())
    sos_c = ffi.new(
        'char[]', np.array(sos, dtype=np.float32).flatten().tostring())
    nsamp = int(len(signal))
    ksos = int(sos.size/6)

    if isinstance(states, type(None)):
        states = np.zeros(ksos*2).astype(np.double)

    states_c = ffi.new(
        'char[]', np.array(states, dtype=np.float32).flatten().tostring())

    _c.sosfilter(ffi.cast("float*", signal_c),
                 nsamp,
                 ffi.cast("float*", sos_c),
                 ksos,
                 ffi.cast("float*", states_c))

    out = np.fromstring(
        ffi.buffer(signal_c),
        dtype=np.float32,
        count=nsamp
    )
    states = np.fromstring(
        ffi.buffer(states_c),
        dtype=np.float32,
        count=len(states)
    )
    return out, states


def sosfilter_double_c(signal, sos, states=None):
    """Second order section filter function using cffi, double precision.

    signal_out, states = sosfilter_c(signal_in, sos, states=None)

    Parameters
    ----------
    signal : ndarray
        Signal array of shape (N x 0).
    sos : ndarray
        Second order section coefficients array of shape (K*6 x 0).
        One biquad -> 6 coefficients:
        ``[b00, b01, b02, a00, a01, a02, ..., b10, bK1 ... , aK2]``
    states : ndarray
        Filter states, initial value can be None.

    Returns
    -------
    signal :
        Filtered signal array of shape (N x 0).
    states : ndarray
        Filter states, initial value can be None.

    """

    signal_c = ffi.new(
        'char[]', np.array(signal, dtype=np.double).flatten().tostring())
    sos_c = ffi.new(
        'char[]', np.array(sos, dtype=np.double).flatten().tostring())
    nsamp = int(len(signal))
    ksos = int(sos.size/6)

    if isinstance(states, type(None)):
        states = np.zeros(ksos*2).astype(np.double)

    states_c = ffi.new(
        'char[]', np.array(states, dtype=np.double).flatten().tostring())

    _c.sosfilter_double(ffi.cast("double*", signal_c),
                        nsamp,
                        ffi.cast("double*", sos_c),
                        ksos,
                        ffi.cast("double*", states_c))

    out = np.fromstring(
        ffi.buffer(signal_c),
        dtype=np.double,
        count=nsamp)
    states = np.fromstring(
        ffi.buffer(states_c),
        dtype=np.double,
        count=len(states))
    return out, states


def sosfilter_double_mimo_c(signal, sos, states=None):
    """Second order section filter function for  multi channel input
    using cffi, double precision

    signal_out, states = sosfilter_c(signal_in, sos, states=None)

    Parameters
    ----------
    signal : ndarray
        Signal array of shape (N x C).
    sos : ndarray
        Second order section filter coefficients (K*6 x B x C) np-array.

    states : ndarray
        Filter states, initial can be None.
        Otherwise shape is (K*2 x B x C)

    Returns
    -------
    signal : ndarray
        Filtered signal of shape (N x B x C).
        Where N is the number of samples, B is th number of
        filter bands and C is the number of signal channels.
    states : ndarray
        Filter states of shape (K*2 x B x C).

    """

    shape_signal = signal.shape
    nframes = int(shape_signal[0])
    if len(shape_signal) > 1:
        nchan = int(shape_signal[1])
    else:
        nchan = int(1)

    shape_sos = sos.shape
    ksos = int(shape_sos[0]/6)
    if len(shape_sos) > 1:
        kbands = int(shape_sos[1])
        if len(shape_sos) == 2 and nchan > 1:
            sos = np.tile(sos.flatten('F'), (nchan))
    else:
        kbands = int(1)

    if isinstance(states, type(None)):
        states = np.zeros(nchan*kbands*ksos*2).astype(np.double)

    states_c = ffi.new(
        'char[]', np.array(states, dtype=np.double).flatten('F').tostring())

    sos_c = ffi.new(
        'char[]', np.array(sos, dtype=np.double).flatten('F').tostring())

    if nchan > 1:
        signal = np.tile(signal, (kbands, 1))
    else:
        signal = np.tile(signal, (kbands))

    shape_signal = signal.shape
    signal_c = ffi.new(
        'char[]', np.array(signal, dtype=np.double).T.flatten().tostring())

    _c.sosfilter_double_mimo(
        ffi.cast("double*", signal_c),
        nframes,
        nchan,
        ffi.cast("double*", sos_c),
        ksos,
        kbands,
        ffi.cast("double*", states_c)
    )

    out = np.fromstring(
        ffi.buffer(signal_c),
        dtype=np.double,
        count=signal.size
    )
    states = np.fromstring(
        ffi.buffer(states_c),
        dtype=np.double,
        count=len(states)
    )
    return out.reshape((nframes, kbands, nchan), order='F'), states


def sosfilter_mimo_cprototype_py(signal_in, sos_in, states_in=None):
    """Prototype for the mimo c-filter function.
    Implements a IIR DF-II biquad filter strucure. But with multiple
    input und multiple bands."""
    signal = signal_in.copy().flatten('F')
    shape_signal = signal_in.shape
    print(len(signal))
    nframes = int(signal_in.shape[0])
    print(nframes)
    nchan = int(signal_in.shape[2])
    print(nchan)
    sos = np.tile(sos_in.copy().flatten('F'), (nchan))
    ksos = int(sos_in.shape[0]/6)
    print(ksos)
    kbands = int(sos_in.shape[1])
    print(kbands)
    if not states_in:
        states = np.zeros(nchan*ksos*kbands*2)
    else:
        states = states_in

    ii = 0
    for c in range(nchan):
        for b in range(kbands):
            for k in range(ksos):
                w1 = states[c*ksos*kbands*2 + b*ksos*2 + k*2]
                w2 = states[c*ksos*kbands*2 + b*ksos*2 + k*2 + 1]
                b0 = sos[ii]
                ii += 1
                b1 = sos[ii]
                ii += 1
                b2 = sos[ii]
                ii += 1
                a0 = sos[ii]
                ii += 1
                a1 = sos[ii]
                ii += 1
                a2 = sos[ii]
                ii += 1

                for n in range(nframes):
                    w0 = signal[c*nframes*kbands + b*nframes + n]
                    w0 = w0 - a1*w1 - a2*w2
                    yn = b0*w0 + b1*w1 + b2*w2
                    w2 = w1
                    w1 = w0
                    signal[c*nframes*kbands + b*nframes + n] = yn

            states[c*ksos*kbands*2 + b*ksos*2 + k*2] = w1
            states[c*ksos*kbands*2 + b*ksos*2 + k*2 + 1] = w2
    return signal.reshape(shape_signal), states


def sosfilter_cprototype_py(signal, sos, states):
    """Prototype for second order section filtering c function.
    Implements a IIR DF-II biquad filter strucure.
    """
    N = int(len(signal))
    K = int(sos.size/6)
    if isinstance(states, type(None)):
        states = np.zeros(K*2).astype(np.double)
    signal = signal.copy()  # only python specific
    sos = sos.copy().flatten()
    yn = 0.0  # buffer for output
    w0 = 0.0  # signal states

    for k in range(K):
        # get coefficients of current biquad
        w1 = states[k*2]
        w2 = states[k*2+1]
        b0 = sos[k*6]
        b1 = sos[k*6+1]
        b2 = sos[k*6+2]
        a0 = sos[k*6+3]
        a1 = sos[k*6+4]
        a2 = sos[k*6+5]

        for n in range(N):
            # get a sample
            w0 = signal[n].copy()
            # recursive path
            w0 = w0 - a1*w1 - a2*w2
            # transversal path
            yn = b0*w0 + b1*w1 + b2*w2
            # delays
            w2 = w1
            w1 = w0
            # write output signal
            signal[n] = yn

    states[k*2] = w1
    states[k*2+1] = w2

    return signal, states


def sosfilter_py(x, sos, states=None):
    """Second order section filter routing with scipy lfilter.

    Parameters
    ----------
    x : ndarray
        Input signal array.
    sos : ndarray
        Second order section coefficients array.
    states : ndarray or None
        Filter states, initial value can be None.


    Returns
    -------
    signal : ndarray
        Filtered signal.
    states : ndarray
        Array with filter states.

    """
    n = sos.shape[0]
    if isinstance(states, type(None)):
        states = dict()
        for i in np.arange(n):
            states[i] = np.zeros(2)
    for ii in np.arange(n):
        zi = states[ii]
        b = sos[ii, :3]
        a = sos[ii, 3:]
        x, zi = lfilter(b, a, x, 0, zi=zi)
        states[ii] = zi
    return x, states


def bilinear_sos(d, c):
<<<<<<< HEAD
    """Bilinear transformation of analog weights to digital weights
=======
    """Bilinear transformation of analog weights to digital weights.
>>>>>>> 8d01abb1

    Bilinear transformation of analog weights to digital weights.
    Weights of IIR digital filter in cascade form with
    2-pole sections; H(z)=H(z,1)H(z,2)...H(z,L/2) where
    L is the number of poles and each section is a ratio of quadratics.

    Parameters
    ----------
    d : ndarray
        Numerator weights of analog filter in 1-pole
        sections. d is dimensioned (L/2 x 2).
    c : ndarray
        Denominator weights, dimensioned same as d.

    Returns
    -------
    b : ndarray
        Digital numerator weights, dimensioned (L/2 x 3).
    a : ndarray
        Digital denominator weights, dimensioned the same.

    """
    L2, ncd = d.shape
    nr, ncc = c.shape

    # Check for errors.
    if(nr != L2 or ncd != 2 or ncc != 2):
        raise Exception('Inputs d and c must both be L/2 x 2 arrays.')

    # Bilinear transformation of H(s) to H(z) using z and p vectors.
    a = np.zeros((L2, 3), dtype=np.double)
    a[:, 0] = np.abs(c[:, 0] + c[:, 1])**2

    if np.min(a[:, 0]) == 0:
        raise Exception('"c" should not have a row of zeros.')
    a[:, 1] = 2*np.real((c[:, 0] + c[:, 1]) * np.conj(c[:, 1] - c[:, 0]))
    a[:, 2] = np.abs(c[:, 1] - c[:, 0])**2

    b = np.zeros((L2, 3), dtype=np.double)
    b[:, 0] = np.abs(d[:, 0] + d[:, 1])**2
    b[:, 1] = 2*np.real((d[:, 0] + d[:, 1]) * np.conj(d[:, 1] - d[:, 0]))
    b[:, 2] = np.abs(d[:, 1] - d[:, 0])**2

    # Scale H(z) so a(:,1)=1:
    sa = np.kron(np.ones((3, 1)), a[:, 0]).T
    a = a / sa
    b = b / sa
    return b, a


def freqz(sosmat, nsamples=44100, sample_rate=44100, plot=True):
    """Plots Frequency response of sosmat."""
    from pylab import np, plt, fft, fftfreq
    x = np.zeros(nsamples)
    x[nsamples/2] = 0.999
    y, states = sosfilter_double_c(x, sosmat)
    Y = fft(y)
    f = fftfreq(len(x), 1.0/sample_rate)
    if plot:
        plt.grid(True)
        plt.axis([0, sample_rate / 2, -100, 5])
        L = 20*np.log10(np.abs(Y[:len(x)/2]) + 1e-17)
        plt.semilogx(f[:len(x)/2], L, lw=0.5)
        plt.hold(True)
        plt.title(u'freqz sos filter')
        plt.xlabel('Frequency / Hz')
        plt.ylabel(u'Damping /dB(FS)')
        plt.xlim((10, sample_rate/2))
        plt.hold(False)
    return x, y, f, Y<|MERGE_RESOLUTION|>--- conflicted
+++ resolved
@@ -403,11 +403,8 @@
 
 
 def bilinear_sos(d, c):
-<<<<<<< HEAD
-    """Bilinear transformation of analog weights to digital weights
-=======
     """Bilinear transformation of analog weights to digital weights.
->>>>>>> 8d01abb1
+    >>>>>>> 8d01abb1e1f252834c0666d50c645dd3d35a1f52
 
     Bilinear transformation of analog weights to digital weights.
     Weights of IIR digital filter in cascade form with
