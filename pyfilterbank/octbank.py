# -*- coding: utf-8 -*-
"""This module implements a fractional octave filter bank.
The band passes are realized with butterworth second order sections
described by [Stearns2002]_.
For the second order section filter routines the
module :mod:`sosfiltering` is used.
With the class :class:`FractionalOctaveFilterbank` you can create
filtering objects that apply to the [IEC-61260]_.

An example filter bank is shown by the figures below.

.. plot::

   from pylab import plt
   import octbank
   octbank.example_plot()
   plt.show()


References
----------

.. [Stearns2002] Stearns, Samuel D., Digital Signal Processing with examples in MATLAB
.. [IEC-61260] Electroacoustics - Octave-band and fractional-octave-band filters


Functions
---------
"""
import numpy as np  # TODO: resolve imports for terz fft class...
from numpy import (abs, arange, argmin, array, copy, diff, ones,
                   pi, real, reshape, sqrt, tan, tile, zeros)
from scipy.fftpack import rfft
from pyfilterbank.sosfiltering import (sosfilter_py, sosfilter_double_c,
                       sosfilter_cprototype_py, sosfilter_double_mimo_c)
from pyfilterbank.butterworth import butter_sos

standardized_nominal_frequencies = array([
    0.1, 0.125, 0.16, 0.2, 0.25, 0.315, 0.4, 0.5, 0.6, 3, 0.8,
    1, 1.25, 1.6, 2, 2.5, 3.15, 4, 5, 6.3, 8, 10,
    12.5, 16, 20, 25, 31.5, 40, 50, 63, 80, 100, 125, 160, 200, 250,
    315, 400, 500, 630, 800, 1000, 1250, 1600, 2000, 2500, 3150,
    4000, 5000, 6300, 8000, 10000, 12500, 16000, 20000
])


def centerfreq_to_bandnum(center_freq, norm_freq, nth_oct):
    """Returns band number from given center frequency."""
    return nth_oct * np.log2(center_freq / norm_freq)


def find_nominal_freq(center_frequencies, nominal_frequencies):
    """Find the nearest nominal frequencies to a given array.

    Parameters
    ----------
    center_frequencies : ndarray
        Some frequencies for those the neares neighbours shall be found.
    nominal_frequencies : ndarray
        The nominal frequencies we want to get the best fitting values to
        `center_frequencies` from.

    Returns
    -------
    nominal_frequencies : generator object
        The neares neighbors nomina freqs to the given frequencies.

    """
    for f in center_frequencies:
        dist = sqrt((standardized_nominal_frequencies - f)**2)
        yield nominal_frequencies[argmin(dist)]


def frequencies_fractional_octaves(start_band, end_band, norm_freq, nth_oct):
    """Return center and band edge frequencies of fractional octaves.

    Parameters
    ----------
    start_band : int
        The starting center frequency at `norm_freq`*2^(`start_band`/`nth_oct`).
    end_band : int
        The last center frequency at `norm_freq`*2^(`end_band`/`nth_oct`).
    norm_freq : scalar
        The center frequency of the band number 0.
    nth_oct : scalar
        The distance between the center frequencies.
        For third octaves `nth_oct=3.0`.

    Returns
    -------
    center_frequencies : ndarray
        Frequencies spaced in `nth_oct` from `start_band` to `end_band`
        with the `norm_freq` at band number 0.
    band_edges : ndarray
        Edge frequencies (-3 dB points) of the fractional octave bands.
        With constant relative Bandwidth.

    """
    k = arange(start_band-1, end_band+2)
    frequencies = norm_freq * 2.0**(k/float(nth_oct))
    band_edges = sqrt(frequencies[:-1] * frequencies[1:])
    center_frequencies = frequencies[1:-1]
    return center_frequencies, band_edges


def to_normalized_frequencies(frequencies, sample_rate, clip=True):
    """Returns normalized frequency array.

    Parameters
    ----------
    frequencies : ndarray
        Vector with given frequencies.
    sample_rate : scalar
        The sample rate. Frequencies beyond Nyquist criterion
        will be truncated.

    Returns
    -------
    normalized_frequencies : ndarray
        Normalized, truncated frequency array.
    """
    index_nyquis = frequencies >= 0.5*sample_rate
    freqs = copy(frequencies)
    if clip and any(index_nyquis):
        freqs[index_nyquis] = 0.499*sample_rate
        return freqs[:list(index_nyquis).index(True)+1] / sample_rate
    else:
        return freqs[~index_nyquis] / sample_rate


def design_sosmat_band_passes(order, band_edges, sample_rate,
                              edge_correction_percent=0.0):
    """Return matrix containig sos coeffs of bandpasses.

    Parameters
    ----------
    order : int
        Order of the band pass filters.
    band_edges : ndarray
        Band edge frequencies for the bandpasses.
    sample_rate : scalar
        Sample frequency.
    edge_correction_percent : scalar
        Percentage for the correction of the bandedges.
        Float between -100 % and 100 %.
        It can be helpfull dependent on the used filter order.
        p > 0 widens the band passes.

    Returns
    -------
    sosmat : ndarray
        Second order section coefficients.
        Each column is one band pass cascade of coefficients.
    """
    num_coeffs_biquad_bandpass = 6
    num_coeffs_cascade = order * num_coeffs_biquad_bandpass
    num_bands = len(band_edges) - 1
    sosmat = zeros((num_coeffs_cascade, num_bands))

    band_edges_normalized = to_normalized_frequencies(band_edges, sample_rate)
    p_lower = (1 - edge_correction_percent*1e-2)
    p_upper = (1 + edge_correction_percent*1e-2)

    for i, (lower_freq, upper_freq) in enumerate(zip(
            band_edges_normalized[:-1],
            band_edges_normalized[1:])):
        sos = butter_sos('bandpass',
                         order,
                         p_lower*lower_freq,
                         p_upper*upper_freq)
        sosmat[:, i] = sos.flatten()
    return sosmat


def design_sosmat_low_pass_high_pass_bounds(order, band_edges, sample_rate):
    """Returns matrix containing sos coeffs of low and highpass.
    The cutoff frequencies are placed at the first and last band edge.

    .. note:: This funtion is not used anymore.

    Parameters
    ----------
    order : int
        Order of the band pass filters.
    band_edges : ndarray
        Band edge frequencies for the low an highpass.
    sample_rate : scalar
        Sample rate.

    Returns
    -------
    sosdict : ndarray
        Second order section coefficients,
        the first column contains the low pass coefs
        and the second column contains the highpass coeffs.

    """
    sosmat = zeros((0.5*order*6, 2))
    band_edges_normalized = to_normalized_frequencies(band_edges, sample_rate)

    sosmat[:, 0] = butter_sos('lowpass', order,
                              band_edges_normalized[0]).flatten()

    sosmat[:, 1] = butter_sos('highpass', order,
                              band_edges_normalized[-1]).flatten()
    return sosmat


class FractionalOctaveFilterbank:
    """Fractional octave filter bank
    with second order section butterworth band passes.

    Parameters
    ----------
    sample_rate : int
        Sampling rate of the signals to be filtered.
    order : int
        Filter order of the bands. As this are second order sections, it
        has to be even. Otherweise you'll get an error.
    nth_oct : scalar
        Number of bands per octave.
    norm_freq : scalar
        This is the reference frequency for all fractional octaves
        placed around this band.
    start_band : int
        First Band number of fractional octaves below `norm_freq`.
    end_band : int
        Last band number of fractional octaves above `norm_freq`.
    edge_correction_percent : scalar
        Percentage of widening or narrowing the bands.
    filterfun : {'cffi', 'py', 'cprototype'}
        Function used by the method :func:`filter`.

    Attributes
    ----------
    center_frequencies : ndarray
    band_edges : ndarray
        Frequencies at -3 dB point for all band passes.
        This are the cross sections of the bands if no edge correction
        applied.
    sosmat : ndarray
        Filter coefficient matrix with second order section band passes.
    num_bands : int
        Number of frequency bands in the filter bank.
    band_widths : ndarray
        The -3 dB band width of each band pass in the filter bank.
    effective_filter_lengths : ndarray
        The effective length of the filters in seconds.
        A filtered block should at least have same length
        if you want to avoid energy leakage.

    Examples
    --------
    >>> from pyfilterbank import FractionalOctaveFilterbank
    >>> from pylab import plt, np
    >>>
    >>> sample_rate = 44100
    >>> ofb = FractionalOctaveFilterbank(sample_rate, order=4)
    >>>
    >>> x = np.random.randn(4*sample_rate)
    >>> y, states = ofb.filter(x)
    >>> L = 10 * np.log10(np.sum(y*y,axis=0))
    >>> plt.plot(L)

    """
    def __init__(self,
                 sample_rate=44100,
                 order=4,
                 nth_oct=3.0,
                 norm_freq=1000.0,
                 start_band=-19,
                 end_band=13,
                 edge_correction_percent=0.01,
                 filterfun='cffi'):
        self._sample_rate = sample_rate
        self._order = order
        self._nth_oct = nth_oct
        self._norm_freq = norm_freq
        self._start_band = start_band
        self._end_band = end_band
        self._edge_correction_percent = edge_correction_percent
        self._initialize_filter_bank()
        self.set_filterfun(filterfun)

    @property
    def sample_rate(self):
        return self._sample_rate

    @sample_rate.setter
    def sample_rate(self, value):
        self._sample_rate = value
        self._initialize_filter_bank()

    @property
    def order(self):
        return self._order

    @order.setter
    def order(self, value):
        self._order = value
        self._initialize_filter_bank()

    @property
    def nth_oct(self):
        return self._nth_oct

    @nth_oct.setter
    def nth_oct(self, value):
        self._nth_oct = value
        self._initialize_filter_bank()

    @property
    def norm_freq(self):
        return self._norm_freq

    @norm_freq.setter
    def norm_freq(self, value):
        self._norm_freq = value
        self._initialize_filter_bank()

    @property
    def start_band(self):
        return self._start_band

    @start_band.setter
    def start_band(self, value):
        self._start_band = value
        self._initialize_filter_bank()

    @property
    def end_band(self):
        return self._end_band

    @end_band.setter
    def end_band(self, value):
        self._end_band = value
        self._initialize_filter_bank()

    @property
    def edge_correction_percent(self):
        return self._edge_correction_percent

    @edge_correction_percent.setter
    def edge_correction_percent(self, value):
        self._edge_correction_percent = value
        self._initialize_filter_bank()

    @property
    def center_frequencies(self):
        return self._center_frequencies

    @property
    def band_edges(self):
        return self._band_edges

    @property
    def sosmat(self):
        return self._sosmat

    @property
    def num_bands(self):
        return len(self.center_frequencies)

    @property
    def band_widths(self):
        return diff(self.band_edges)

    @property
    def effective_filter_lengths(self):
        """Returns an estimate of the effective filter length"""
        return [int(l) for l in self.sample_rate*3//self.band_widths]

    def _initialize_filter_bank(self):
        center_frequencies, band_edges = frequencies_fractional_octaves(
            self.start_band, self.end_band,
            self.norm_freq, self.nth_oct
        )
        self._center_frequencies = center_frequencies
        self._band_edges = band_edges

        sosmat_band_passes = design_sosmat_band_passes(
            self.order, self.band_edges,
            self.sample_rate, self.edge_correction_percent
        )
        self._sosmat = sosmat_band_passes

    def set_filterfun(self, filterfun_name):
        """Set the function that is used for filtering
        with the method `self.filter`.

        Parameters
        ----------
        filterfun_name : {'cffi', 'py', 'cprototype'}
            Three different filter functions,
            'cffi' is the fastest, 'py' is implemented with `lfilter`.

        """
        filterfun_name = filterfun_name.lower()
        if filterfun_name == 'cffi':
            self.sosfilterfun = sosfilter_double_c
            self.filterfun_name = filterfun_name
        elif filterfun_name == 'py':
            self.sosfilterfun = sosfilter_py
            self.filterfun_name = filterfun_name
        elif filterfun_name == 'cprototype':
            self.sosfilterfun = sosfilter_cprototype_py
            self.filterfun_name = filterfun_name
        else:
            print('Could not change filter function.')

    def filter_mimo_c(self, x, states=None):
        """Filters the input by the settings of the filterbank object.

        It supports multi channel audio and returns a 3-dim ndarray.
        Only for real valued signals.
        No ffilt (backward forward filtering) implemented in this method.

        Parameters
        ----------
        x : ndarray
            Signal to be filtered.
        states : ndarray or None
            States of the filter sections (for block processing).

        Returns
        --------
        signal : ndarray
            Signal array (NxBxC), with N samples, B frequency bands
            and C-signal channels.
        states : ndarray
            Filter states of all filter sections.
        """
        return sosfilter_double_mimo_c(x, self.sosmat, states)

    def filter(self, x, ffilt=False, states=None):
        """Filters the input by the settings of the filterbank object.

        Parameters
        ----------
        x :  ndarray
            Input signal (Nx0)
        ffilt : bool
            Forward and backward filtering, if Ture.
        states : dict
            States of all filter sections in the filterbank.
            Initial you can states=None before block process.

        Returns
        -------
        y : ndarray
            Fractional octave signals of the filtered input x
        states : dict
            Dictionary containing all filter section states.
        """
        # in the next version this will be turne to a multi dimensional np array
        y_data = zeros((len(x), len(self.center_frequencies)))

        if not isinstance(states, dict):
            states_allbands = dict()
            for f in self.center_frequencies: states_allbands[f] = None
        else :
            states_allbands = states

        for i, f in enumerate(self.center_frequencies):
            states = states_allbands[f]
            sos = reshape(self.sosmat[:, i], (self.order, 6))
            if not ffilt:
                y, states = self.sosfilterfun(x.copy(), sos, states)
            elif ffilt:
                y, states = self.sosfilterfun(x.copy()[::-1], sos, states)
                y, states = self.sosfilterfun(y[::-1], sos, states)

            y_data[:, i] = y
            states_allbands[f] = states
        return y_data, states_allbands


def freqz(ofb, length_sec=6, ffilt=False, plot=True):
    """Computes the IR and FRF of a digital filter.

    Parameters
    ----------
    ofb : FractionalOctaveFilterbank object
    length_sec : scalar
        Length of the impulse response test signal.
    ffilt : bool
        Backard forward filtering. Effectiv order is doubled then.
    plot : bool
        Create Plots or not.

    Returns
    -------
    x : ndarray
        Impulse test signal.
    y : ndarray
        Impules responses signal of the filters.
    f : ndarray
        Frequency vector for the FRF.
    Y : Frequency response (FRF) of the summed filters.

    """
    from pylab import np, plt, fft, fftfreq
    x = np.zeros(length_sec*ofb.sample_rate)
<<<<<<< HEAD
    x[length_sec*ofb.sample_rate//2] = 0.9999
=======
    x[int(length_sec*ofb.sample_rate/2)] = 0.9999
>>>>>>> e2f605d6
    if not ffilt:
        y, states = ofb.filter_mimo_c(x)
        y = y[:, :, 0]
    else:
        y, states = ofb.filter(x, ffilt=ffilt)
    s = np.zeros(len(x))
    len_x_2 = int(len(x)/2)
    for i in range(y.shape[1]):
        s += y[:, i]
        X = fft(y[:, i])  # sampled frequency response
        f = fftfreq(len(x), 1.0/ofb.sample_rate)
        if plot:
            fig = plt.figure('freqz filter bank')
            plt.grid(True)
            plt.axis([0, ofb.sample_rate / 2, -100, 5])
<<<<<<< HEAD
            L = 20*np.log10(np.abs(X[:len(x)//2]) + 1e-17)
            plt.semilogx(f[:len(x)//2], L, lw=0.5)
=======
            L = 20*np.log10(np.abs(X[:len_x_2]) + 1e-17)
            plt.semilogx(f[:len_x_2], L, lw=0.5)
            # plt.hold(True)
>>>>>>> e2f605d6

    Y = fft(s)
    if plot:
        plt.title(u'freqz() Filter Bank')
        plt.xlabel('Frequency / Hz')
        plt.ylabel(u'Damping /dB(FS)')
        plt.xlim((10, ofb.sample_rate/2))
<<<<<<< HEAD

        plt.figure('sum')
        L = 20*np.log10(np.abs(Y[:len(x)//2]) + 1e-17)
        plt.semilogx(f[:len(x)//2], L, lw=0.5)
=======
        # plt.hold(False)


        plt.figure('sum')
        L = 20*np.log10(np.abs(Y[:len_x_2]) + 1e-17)
        plt.semilogx(f[:len_x_2], L, lw=0.5)
>>>>>>> e2f605d6
        level_input = 10*np.log10(np.sum(x**2))
        level_output = 10*np.log10(np.sum(s**2))
        plt.axis([5, ofb.sample_rate/1.8, -50, 5])
        plt.grid(True)
        plt.title('Sum of filter bands')
        plt.xlabel('Frequency / Hz')
        plt.ylabel(u'Damping /dB(FS)')

        print('sum level', level_output, level_input)

    return x, y, f, Y


class ThirdOctFFTLevel:

    """Third octave levels by fft.
    TODO: rename variables
    TODO: Write Documentation
    """

    def __init__(self,
                 fmin=30,
                 fmax=17000,
                 nfft=16384,
                 fs=44100,
                 flag_mean=False):
        self.nfft = nfft
        self.fs = fs

        # following should go into some functions:
        kmin = 11 + int(10*np.log10(fmin))
        kmax = 11 + int(10*np.log10(fmax))
        f_terz = standardized_nominal_frequencies[kmin:kmax]
        n = int(1 + kmax - kmin)
        halfbw = 2**(1.0/6)
        df = fs/nfft
        idx_lower = np.zeros(n)
        idx_lower[0] = 10 + np.round((
            standardized_nominal_frequencies[kmin]/halfbw)/df)

        idx_upper = 10 + np.round(
            halfbw*standardized_nominal_frequencies[kmin:kmax]/df)
        idx_lower[1:n] = idx_upper[0:n-1] + 1

        upperedge = halfbw * standardized_nominal_frequencies[kmax]
        print(idx_upper[0]-idx_lower[0])
        #if idx_upper(1) - idx_lower(1) < 4:
        #    raise ValueError('Too few FFT lines per frequency band')

        M = np.zeros((n, int(nfft/2)+1))

        for cc in range(n-1):
            kk = range(int(idx_lower[cc]), int(idx_upper[cc]))
            M[cc, kk] = 2.0/(self.nfft/2+1)
            if kk[0] == 0:
                M[cc, kk[0]] = 1.0/(self.nfft/2+1)

        self.M = M
        self.f_terz = f_terz

    def filter(self, x):
        Xsq = np.abs(rfft(x, self.nfft/2 + 1))**2
        return 10*np.log10(np.dot(self.M, Xsq))


def print_parseval(x, X):
    print(np.sum(x*x))
    print(np.sum(X*X))


def example_plot():
    """Creates a plot with :func:`freqz` of the default
    :class:`FractionalOctaveFilterbank`.
    """
    ofb = FractionalOctaveFilterbank()
    x, y, f, Y = freqz(ofb)<|MERGE_RESOLUTION|>--- conflicted
+++ resolved
@@ -501,11 +501,8 @@
     """
     from pylab import np, plt, fft, fftfreq
     x = np.zeros(length_sec*ofb.sample_rate)
-<<<<<<< HEAD
-    x[length_sec*ofb.sample_rate//2] = 0.9999
-=======
     x[int(length_sec*ofb.sample_rate/2)] = 0.9999
->>>>>>> e2f605d6
+
     if not ffilt:
         y, states = ofb.filter_mimo_c(x)
         y = y[:, :, 0]
@@ -521,14 +518,9 @@
             fig = plt.figure('freqz filter bank')
             plt.grid(True)
             plt.axis([0, ofb.sample_rate / 2, -100, 5])
-<<<<<<< HEAD
-            L = 20*np.log10(np.abs(X[:len(x)//2]) + 1e-17)
-            plt.semilogx(f[:len(x)//2], L, lw=0.5)
-=======
+
             L = 20*np.log10(np.abs(X[:len_x_2]) + 1e-17)
             plt.semilogx(f[:len_x_2], L, lw=0.5)
-            # plt.hold(True)
->>>>>>> e2f605d6
 
     Y = fft(s)
     if plot:
@@ -536,19 +528,10 @@
         plt.xlabel('Frequency / Hz')
         plt.ylabel(u'Damping /dB(FS)')
         plt.xlim((10, ofb.sample_rate/2))
-<<<<<<< HEAD
-
-        plt.figure('sum')
-        L = 20*np.log10(np.abs(Y[:len(x)//2]) + 1e-17)
-        plt.semilogx(f[:len(x)//2], L, lw=0.5)
-=======
-        # plt.hold(False)
-
-
         plt.figure('sum')
         L = 20*np.log10(np.abs(Y[:len_x_2]) + 1e-17)
         plt.semilogx(f[:len_x_2], L, lw=0.5)
->>>>>>> e2f605d6
+
         level_input = 10*np.log10(np.sum(x**2))
         level_output = 10*np.log10(np.sum(s**2))
         plt.axis([5, ofb.sample_rate/1.8, -50, 5])
